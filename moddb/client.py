from __future__ import annotations

import os
import random
import re
import sys
from typing import TYPE_CHECKING, Any, List, Optional, Tuple, Union

from curl_adapter import CurlCffiAdapter
import requests
from bs4 import BeautifulSoup
from requests import utils

from .base import parse_page
from .boxes import ResultList, Thumbnail, _parse_results
from .enums import AddonCategory, Licence, PlatformCategory, Status, ThumbnailType
from .errors import ModdbException
from .pages import Member
from .utils import (
    BASE_URL,
    COMMENT_LIMITER,
    GLOBAL_LIMITER,
    GLOBAL_THROTLE,
    LOGGER,
    concat_docs,
    create_login_payload,
    generate_hash,
    generate_login_cookies,
    get,
    get_date,
    get_page_type,
    get_sitearea,
    get_siteareaid,
    join,
    prepare_request,
    raise_for_status,
    ratelimit,
    soup,
    user_agent_list,
)

if TYPE_CHECKING:
    from .boxes import Comment, Tag
    from .enums import WatchType
    from .pages import Addon, Engine, Game, Group, Mod, Review, Team


class Message:
    """A single message within a thread.

    Attributes
    -----------
    id : int
        The id of the message
    member : Thumbnail
        A member type thumbnail representing the member
        who sent the message
    timestamp : datetime.datetime
        Message send date
    text : str
        The html text of the message
    """

    def __init__(self, html: BeautifulSoup):
        member = html.find("a", class_="avatar")

        self.id = int(html["id"])
        self.member = Thumbnail(url=member["href"], type=ThumbnailType.member, name=member["title"])
        self.timestamp = get_date(html.find("time")["datetime"])
        self.text = html.find("div", class_="comment").text

    def __repr__(self):
        return f"< Message member={self.member} >"


class Thread:
    """A thread is a conversation between two or more members in which
    one or more messages can be sent.

    Sorting
    --------
        * **id** - when the message was sent, asc is oldest, desc is most recent
        * **name** - order alphabetically, asc is a-z, desc is z-a
        * **hasread** - order by whether or the message has been read, asc is unread first, desc is read first
        * **hasreplied** - order by whether or not you have replied to the message, asc us unreplied first, desc is replied first

    Attributes
    -----------
    name : str
        Name of the thread
    id : int
        Id of the thread
    count : int
        The number of messages in this thread
    members : List[Tumbnail]
        All the members participating in the thread. Note: The
        thumbnail of the member who fetched the message will always
        be first and will have their name attribute be 'you' instead
        of the username
    message : List[Message]
        The messages associated to this thread
    """

    def __init__(self, html: BeautifulSoup):
        thread = html.find("div", id="firstmessage")
        header = thread.find("div", class_="normalcorner")

        header_string = header.find("span", class_="heading").string
        header_match = re.match(r"(.*) \(([0-9]*) messages?\)", header_string)
        if header_match is None:
            self.name = header_string
            self.count = 1
        else:
            self.name = header_match.group(1)
            self.count = int(header_match.group(2))

        members = thread.find("p", class_="introduction").strong.find_all("a")
        option = header.find("a", class_=["deleteicon"])
        messages = thread.find("div", class_=["tablecomments"]).find_all("div", recursive=False)

        self.id = int(option["href"][option["href"].index("=") + 1 :])
        self.members = [
            Thumbnail(url=member["href"], name=member.string, type=ThumbnailType.member)
            for member in members
        ]
        self.messages = [Message(message) for message in messages]

    def __repr__(self):
        return f"< Thread name={self.name} count={self.count} >"


class ThreadThumbnail:
    """The thumbnail of a thread, these represent partial objects that
    must be parsed using a client to get the full thread.

    Attributes
    -----------
    name : str
        The name of the thread
    id : int
        The id of the thread
    url : str
        The url for the thread
    last_messager : Thumbnail
        A thumbnail representig the user that sent the
        last message
    timestamp : datetime.datetime
        Datetime of the last message
    content : str
        Content of the last message. Useful for checking
        the last message without having to parse the thread.
    """

    def __init__(self, **kwargs):
        self.name = kwargs.get("name")
        self.url = join(kwargs.get("url"))
        self.last_messager = kwargs.get("last_messager")
        self.timestamp = kwargs.get("timestamp")
        self.content = kwargs.get("content")
        self.id = int(self.url.split("/")[-1])

    def __repr__(self):
        return f"< ThreadThumbnail name={self.name} last_messager={self.last_messager} >"


@concat_docs
class Update(Thumbnail):
    """An update object. Which is basically just a fancy thumbnail with a couple extra attributes and
    methods.

    Attributes
    -----------
    updates : List[Thumbnail]
        A list of thumbnail objects of the things thave have been posted (new files, new images)
    """

    def __init__(self, **attrs):
        super().__init__(**attrs)

        self.updates = attrs.get("updates")
        self._unfollow_url = join(attrs.get("unfollow"))
        self._clear_url = join(attrs.get("clear"))
        self._client = attrs.get("client")

    def __repr__(self):
        return f"<Update name={self.name} type={self.type.name} updates={len(self.updates)}>"

    def clear(self) -> bool:
        """Clears all updates

        Raises
        -------
        ModdbException
            An error has occured while trying to clear the updates for this page

        Returns
        --------
        bool
            True if the updates were successfully cleared
        """
        r = self._client._request("POST", self._clear_url, data={"ajax": "t"})

        return "successfully removed" in r.json()["text"]

    def unfollow(self) -> bool:
        """Unfollows the page. This will also clear the updates

        Raises
        -------
        ModdbException
            An error has occured while trying to unfollow this page

        Returns
        --------
        bool
            True if the page was successfully unfollowed
        """
        r = self._client._request("POST", self._unfollow_url, data={"ajax": "t"})

        return "no longer watching" in r.json()["text"]


@concat_docs
class Request(Thumbnail):
    """A thumbnail with two extra methods used to clear and accept requests.

    Attributes
    -----------
    """

    def __init__(self, **attrs):
        super().__init__(**attrs)

        self._decline = join(attrs.get("decline"))
        self._accept = join(attrs.get("accept"))
        self._client = attrs.get("client")

    def accept(self) -> bool:
        """Accept the friend request.

        Raises
        -------
        ModdbException
            An error has occured while trying to accept the request

        Returns
        --------
        bool
            True if the request was successfully accepted
        """
        r = self._client._request("POST", self._accept, data={"ajax": "t"})

        return "now friends with" in r.json()["text"]

    def decline(self) -> bool:
        """Decline the friend request

        Raises
        -------
        ModdbException
            An error has occured while trying to decline the request

        Returns
        --------
        bool
            True if the page was successfully declined
        """
        r = self._client._request("POST", self._decline, data={"ajax": "t"})

        return "successfully removed" in r.json()["text"]

    def __repr__(self):
        return f"<Request from={self.name}>"


class Client:
    """Login the user to moddb through the library, this allows user to see guest comments and see
    private groups they are part of. In addition, this can be used for a lot of the operation

    Parameters
    -----------
    username : str
        The username of the user

    password : str
        The password associated to that username

    Raises
    -------
    ValueError
        The password or username was incorrect

    Attributes
    ----------
    member : Member
        The member objects this client instance represents
    """

    def __init__(self, username: str, password: str):
        session = requests.Session()
        session.mount("http://", CurlCffiAdapter())
        session.mount("https://", CurlCffiAdapter())
        session.cookies = generate_login_cookies(username, password, session=session)
        self._session = session
        LOGGER.info("Login successful for %s", username)

        self.member = Member(
            soup(self._request("GET", f"{BASE_URL}/members/{username.replace('_', '-')}").text)
        )

    def __repr__(self):
        return f"<Client username={self.member.name} level={self.member.profile.level}>"

    def __enter__(self):
        self._fake_session = sys.modules["moddb"].SESSION
        sys.modules["moddb"].SESSION = self._session

    def __exit__(self, exc_type, exc_val, exc_tb):
        sys.modules["moddb"].SESSION = self._fake_session
        delattr(self, "_fake_session")

    @ratelimit(GLOBAL_THROTLE, GLOBAL_LIMITER)
    def _request(self, method, url, **kwargs):
        """Making sure we do our request with the cookies from this client rather than the cookies
        of the library."""
        cookies = utils.dict_from_cookiejar(self._session.cookies)
        headers = {
            **kwargs.pop("headers", {}),
            "User-Agent": random.choice(user_agent_list),
        }

        req = requests.Request(
            method, url, headers=headers, cookies=cookies, data=kwargs.pop("data", {}), files=kwargs.pop("files", {})
        )
        prepped = self._session.prepare_request(req)
        LOGGER.info("Request: %s", prepped.url)

        r = self._session.send(prepped, allow_redirects=kwargs.pop("allow_redirects", True))
        raise_for_status(r)

        return r

    def get_updates(self) -> List[Update]:
        """Get the current updates the user has for models they are subscribed to.

        Returns
        --------
        List[Update]
            List of updates (thumbnail like objects with extra methods and an extra attribute)
        """
        r = self._request("GET", f"{BASE_URL}/messages/updates")
        html = soup(r.text)
        updates = []

        strings = (
            "Mods Watch",
            "Members Watch",
            "Engines Watch",
            "Groups Watch",
            "Games Watch",
        )
        raw = html.find_all("span", string=strings)
        objects = [
            e.parent.parent.parent.find("div", class_="table").find_all("div", recursive=False)
            for e in raw
        ]

        objects_raw = [item for sublist in objects for item in sublist[:-1]]
        for update in objects_raw:
            thumbnail = update.find("a")
            unfollow = update.find("a", title="Stop Watching")["href"]
            clear = update.find("a", title="Clear")["href"]
            updates_raw = update.find("p").find_all("a")

            updates.append(
                Update(
                    name=thumbnail["title"],
                    url=thumbnail["href"],
                    type=get_page_type(thumbnail["href"]),
                    image=thumbnail.img["src"],
                    client=self,
                    unfollow=unfollow,
                    clear=clear,
                    updates=[
                        Thumbnail(name=x.string, url=x["href"], type=get_page_type(x["href"]))
                        for x in updates_raw
                    ],
                    date=get_date(update.find("time")["datetime"]),
                )
            )

        return updates

    def clear_updates(self, category: WatchType) -> bool:
        """Clear all updates for a specific category of
        watched. This method will conduct two requests because
        the clear update request requires a hash generated by
        moddb.

        Parameters
        -----------
        category: WatchType
            The category of watched to clear

        Returns
        --------
        bool
            Whether or not the clear was successful
        """
        hash_page = self._request("GET", f"{BASE_URL}/messages/updates")
        html = soup(hash_page.text)
        pattern = re.compile(rf".*\/clearall\/(.*)\/1\/{category.name}s")
        link = html.find("a", href=pattern)
        if link is None:
            return True

        r = self._request("POST", f'{BASE_URL}{link["href"]}', data={"ajax": "t"})

        return "updates were cleared" in r.json()["text"]

    def get_friend_requests(self) -> List[Request]:
        """Get the current friend requests the user has.

        Returns
        --------
        List[Request]
            List of requests (thumbnail like objects with extra methods)
        """
        r = self._request("GET", f"{BASE_URL}/messages/updates")
        html = soup(r.text)
        requests = []
        raw = html.find("span", string="Friend Requests")
        raw_requests = raw.parent.parent.parent.find("div", class_="table").find_all(
            "div", recursive=False
        )

        for request in raw_requests[:-1]:
            thumbnail = request.find("a")
            accept = request.find("a", title="Accept")["href"]
            decline = request.find("a", title="Decline")["href"]

            requests.append(
                Request(
                    name=thumbnail["title"],
                    url=thumbnail["href"],
                    type=get_page_type(thumbnail["href"]),
                    image=thumbnail.img["src"],
                    client=self,
                    accept=accept,
                    decline=decline,
                    date=get_date(request.find("time")["datetime"]),
                )
            )

        return requests

    def get_watched(self, category: WatchType, page: int = 1) -> ResultList:
        """Get a list of thumbnails of watched items based on the type parameters. Eventually, you'll also be
        able to paginate your mods.

        Parameters
        -----------
        category : WatchType
            The type of watched thing you wanna get (mod, games, engines)
        page : int
            The page number you want to get

        Returns
        --------
        ResultList[Thumbnail]
            List of watched things

        """
        url = f"{BASE_URL}/messages/watching/{category.name}s"
        html = soup(self._request("GET", f"{url}/page/{page}").text)
        results, current_page, total_pages, total_results = _parse_results(html)

        return ResultList(
            results=results,
            url=url,
            current_page=current_page,
            total_pages=total_pages,
            total_results=total_results,
        )

    def tracking(self, page: Union[Mod, Game, Engine, Group, Member]) -> bool:
        """Follow/unfollow this page.

        Parameters
        -----------
        page : Union[Mod, Game, Engine, Group, Member]
            The page you wish to watch/unwatch

        Raises
        -------
        ModdbException
            An error has occured while trying to follow/unfollow the page

        Returns
        --------
        bool
            True if the page has been successfully followed, False if it has been successfully unfollowed
        """
        r = self._request(
            "POST",
            f"{BASE_URL}/messages/ajax/action/",
            data={
                "ajax": "t",
                "action": "watch",
                "sitearea": get_sitearea(page.url),
                "siteareaid": page.id,
            },
            allow_redirects=False,
        )

        return "be notified" in r.json()["text"]

    def like_comment(self, comment: Comment) -> bool:
        """Like a comment, if the comment has already been liked nothing will happen.

        Parameters
        -----------
        comment : Comment
            The comment to like

        Raises
        -------
        ModdbException
            An error has occured while trying to like the comment

        Returns
        --------
        bool
            True if the comment has been successfully liked
        """
        r = self._request(
            "POST",
            f"{BASE_URL}/messages/ajax/action/",
            data={
                "ajax": "t",
                "action": "karmagood",
                "sitearea": "comment",
                "siteareaid": comment.id,
            },
            allow_redirects=False,
        )

        return "successfully issued" in r.json()["text"]

    def dislike_comment(self, comment: Comment) -> bool:
        """Dislike a comment, if the comment has already been disliked nothing will happen.

        Parameters
        -----------
        comment : Comment
            The comment to dislike

        Raises
        -------
        ModdbException
            An error has occured while trying to dislike the comment

        Returns
        --------
        bool
            True if comment has been successfully disliked.
        """
        if not hasattr(comment, "downvote"):
            raise TypeError("Argument must be a Comment-like object")

        r = self._request(
            "POST",
            f"{BASE_URL}/messages/ajax/action/",
            data={
                "ajax": "t",
                "action": "karmabad",
                "sitearea": "comment",
                "siteareaid": comment.id,
            },
            allow_redirects=False,
        )

        return "successfully issued" in r.json()["text"]

    def membership(self, page: Union[Group, Team]) -> bool:
        """Join/leave a team

        Parameters
        -----------
        page : Union[Group, Team]
            The team/group you want to join. Will not work if you don't have permissions

        Raises
        -------
        ModdbException
            An error has occured while trying to join/leave the group/team

        Returns
        --------
        bool
            True if the group/team has been successfully joined, False if the group/team has been
            successfully left.

        """
        r = self._request(
            "POST",
            f"{BASE_URL}/groups/ajax/members/change/{page.id}",
            data={"ajax": "t"},
            allow_redirects=False,
        )

        return "successfully joined" in r.json()["text"]

    def report(self, page: Any) -> bool:
        """Report a page. This can take any object that has an id and url attribute.

        Parameters
        -----------
        page : Any
            The page to report

        Raises
        -------
        ModdbException
            An error has occured while trying to report the page

        Returns
        --------
        bool
            True if the page has been successfully reported
        """
        r = self._request(
            "POST",
            f"{BASE_URL}/messages/ajax/action/",
            data={
                "ajax": "t",
                "action": "report",
                "sitearea": get_sitearea(page.url),
                "siteareaid": page.id,
            },
            allow_redirects=False,
        )

        return "already reported this content" not in r.json()["text"]

    def unfriend(self, member: Member) -> bool:
        """Unfriend this member if you are friends with them.

        Parameters
        -----------
        member : Member
            The member you wish to unfriend

        Raises
        -------
        ModdbException
            An error has occured trying to unfriend this user

        Returns
        --------
        bool
            True if the user was succesfully unfriended
        """
        r = self._request(
            "POST",
            f"{BASE_URL}/members/ajax/friends/delete/{member.id}",
            data={"ajax": "t"},
            allow_redirects=False,
        )

        return "no longer friends with this member" in r.json()["text"]

    def send_request(self, member: Member) -> bool:
        """Send a friend request to a user. You will not instantly become friends with them,
        they will have to accept the friend request you sent them first.

        Parameters
        -----------
        member : Member
            The member you wish to send a friend request to

        Raises
        -------
        ModdbException
            An error has occured trying to send a friend request to that user

        Returns
        --------
        bool
            True if the user was succesfully sent a friend request
        """
        r = self._request(
            "POST",
            f"{BASE_URL}/members/ajax/friends/add/{member.id}",
            data={"ajax": "t"},
            allow_redirects=False,
        )

        return "friend request has been sent" in r.json()["text"]

    @ratelimit(COMMENT_LIMITER)
    def add_comment(self, page: Any, text: str, *, comment: Comment = None) -> Any:
        """Add a comment to a page.

        Parameters
        -----------
        page : Any
            Must be a moddb.page, the page you wish to add the comment to.
        test : str
            The content of the comment you wish to post
        comment : Optional[Comment]
            If you wish to reply to another comment you must provide the comment
            object for it there.

        Returns
        --------
        Any
            The page's updated object containing the new comment and any other new data that
            has been posted since then
        """
        r = self._request(
            "POST",
            page.url,
            data={
                "formhash": generate_hash(),
                "replyid": comment.id if comment else 0,
                "page": 1,
                "summary": text,
                "comment": "Save comment",
            },
        )

        return page.__class__(soup(r.text))

    def _comment_state_update(self, comment):
        if comment is None:
            raise ModdbException(
                "This comment no longer exists or is no longer on the page it was initially retrieved from."
            )

        r = self._request(
            "POST",
            f"{BASE_URL}/messages/ajax/action/",
            data={
                "ajax": "t",
                "action": "delete",
                "sitearea": "comment",
                "siteareaid": comment.id,
                "hash": comment._hash,
            },
            allow_redirects=False,
        )

        return r

    def delete_comment(self, comment: Comment) -> bool:
        """This will delete the supplied comment provided you have the correct permissions.
        This is an expensive request because if how moddb works. It needs to make two requests
        in order to get the correct hash to delete the comment. In addition, it may fail if the
        comment has changed location (page number) from what the object says. It is recommended
        to use a newly created comment object that is less than 30 minutes old.

        Parameters
        -----------
        comment : Comment
            The comment to delete

        Raises
        -------
        ModdbException
            An error occured while trying to delete the comment

        Returns
        --------
        bool
            True if the comment was successfully deleted
        """
        with self:
            page = parse_page(comment._url)
            updated_comment = get(page.comments, id=comment.id)

        r = self._comment_state_update(updated_comment)

        return "You have <u>deleted</u> this comment" in r.json()["text"]

    def undelete_comment(self, comment: Comment) -> bool:
        """This will undelete the supplied comment provided you have the correct permissions.
        This is an expensive request because of how moddb works. It needs to make three requests
        in order to get the correct hash to undelete the comment. In addition, it may fail if the
        comment has changed location (page number) from what the object says. It is recommended
        to use a newly created comment object that is less than 30 minutes old.

        Parameters
        -----------
        comment : Comment
            The comment to undelete

        Raises
        -------
        ModdbException
            An error occured while trying to undelete the comment

        Returns
        --------
        bool
            True if the comment was successfully undeleted
        """
        with self:
            page = parse_page(comment._url)
            updated_comment = get(
                page._get_comments_from_url(comment._url, show_deleted=True),
                id=comment.id,
            )

        r = self._comment_state_update(updated_comment)

        return "You have <u>authorized</u> this comment" in r.json()["text"]

    def edit_comment(self, comment: Comment, new_text: str) -> bool:
        """Edit the contents of a comment. You can only edit your comment 120 minutes after it has
        been posted

        Parameters
        -----------
        comment : Comment
            The comment to edit
        new_text : str
            The new content of the comment

        Raises
        -------
        ModdbException
            An error has occured trying to edit the comment

        Returns
        --------
        bool
            True if the comment was successfully edited
        """
        r = self._request(
            "POST",
            f"{BASE_URL}/comment/ajax/post",
            data={"ajax": "t", "id": comment.id, "summary": new_text},
        )

        return "Your comment has been saved" in r.json()["text"]

    def add_review(
        self, page: Any, rating: int, *, text: str = None, has_spoilers: bool = False
    ) -> bool:
        """Rate and review a page. If you rating is below 3 or above 8 you will be asked
        to also provide a review or else the request will not be made. This is also
        used to edit existing reviews.

        Parameters
        -----------
        page : Union[Mod, Game, Engine, Hardware, Software, Platform]
            The page you wish to review
        rating : int
            The rating from 1 to 10
        text : str
            The text review you are giving of this page
        has_spoilers : bool
            Whether or not this review contains spoilers.

        Raises
        -------
        ModdbException
            An error occured trying to review the page.

        Returns
        --------
        bool
            True of the review was successfuly submitted.

        """
        if not (2 < rating < 9) and text is None:
            raise ModdbException("Please include a review to justify such a low/high rating.")

        with self:
            page = parse_page(page.url)

        r = self._request(
            "POST",
            f"{BASE_URL}/reviews/ajax",
            data={
                "ajax": "t",
                "sitearea": get_sitearea(page.url),
                "siteareaid": page.id,
                "hash": page._review_hash,
                "earlyaccess": int(page.profile.status == Status.early_access),
                "rating": rating,
                "summary": text,
                "spoiler": int(has_spoilers),
            },
            allow_redirects=False,
        )

        return "Your rating has been saved" in r.json()["text"]

    def delete_review(self, review: Review) -> bool:
        """Delete your review on the given page. This function will do two requests in order
        to delete your review.

        Parameters
        -----------
        review : Review
            The review you wish to delete

        Raises
        -------
        ModdbException
            An error occured while trying to delete the review

        Returns
        --------
        bool
            True if the review was successfully deleted
        """
        with self:
            hash_review = self.member.get_reviews()[0]

        r = self._request(
            "POST",
            f"{BASE_URL}/messages/ajax/action/",
            data={
                "ajax": "t",
                "action": "delete",
                "sitearea": "reviews",
                "siteareaid": review.id,
                "hash": hash_review._hash,
                "ispd": 1,
            },
            allow_redirects=False,
        )

        return "You have <u>deleted</u> this review." in r.json()["text"]

    def get_threads(
        self,
        query: str = None,
        read: bool = None,
        replied: bool = None,
        sent_items: bool = False,
        sort: Tuple[str, str] = None,
    ) -> List[ThreadThumbnail]:
        """Get all the messages this user has sent or received. This does not return threads you
        have left.

        Parameters
        -----------
        query : Optional[str]
            Optional query to filter messages
        read : Optional[bool]
            True to filter only read message, false to filter unread, None to allow both
        replied : Optional[bool]
            True to filter messages where you are the last message, False for messages
            where another user is the last message, None for both.
        sent_items:
            Get only the threads you have started
        sort : Tuple[str, str]
            Optional sort tuple to order threads

        Returns
        --------
        List[ThreadThumbnail]
            Thread typed thumbnails
        """
        if sent_items:
            url = f"{BASE_URL}/messages/sentitems"
        else:
            url = f"{BASE_URL}/messages/inbox"

        r = self._request(
            "GET",
            url,
            params={
                "filter": "t",
                "kw": query,
                "hasread": int(read) if read is not None else read,
                "hasreplied": int(replied) if replied is not None else replied,
                "sort": f"{sort[0]}-{sort[1]}" if sort is not None else sort,
            },
        )
        html = soup(r.text)

        threads_raw = html.find_all("div", class_=["tabinbox"])[-1].find_all(
            "div", class_=["rowcontent"]
        )
        threads = []
        for thread in threads_raw:
            member = thread.find("span", class_="subheading").find_all("a")[0]
            threads.append(
                ThreadThumbnail(
                    url=thread.a["href"],
                    name=thread.a["title"],
                    last_messager=Thumbnail(
                        type=ThumbnailType.member, name=member.string, url=member["href"]
                    ),
                    timestamp=get_date(thread.find("time")["datetime"]),
                    content=thread.find("div", class_="content").find("p").string,
                )
            )

        return threads

    def parse_thread(self, thread: ThreadThumbnail) -> Thread:
        """Parse a thread thumbnail into a full thread object.

        Parameters
        ----------
        thread : ThreadThumbnail
            The thumbnail to parse

        Returns
        --------
        Thread
            The parsed thread and its messages
        """
        r = self._request("GET", thread.url)

        return Thread(soup(r.text))

    def send_message(self, members: List[Member], name: str, message: str) -> Thread:
        """Send a message and start a thread with one or more members

        Parameters
        ----------
        member : List[Member]
            The members to send the message to and start the
            thread with
        name : str
            The subject of the message
        message : str
            The message to send

        Returns
        --------
        Thread
            The thread started from sending this message
        """
        r = self._request(
            "POST",
            f"{BASE_URL}/messages/compose/",
            data={
                "formhash": generate_hash(),
                "membersto": ",".join(member.name for member in members),
                "name": name,
                "description": message,
                "messages": "Send+message",
            },
        )

        return Thread(soup(r.text))

    def reply_to_thread(self, thread: Union[Thread, ThreadThumbnail], text: str) -> Thread:
        """Add an additional message to an exiting thread

        Parameters
        -----------
        thread : Union[Thread, ThreadThumbnail]
            The thread to add the message to
        text : str
            The text to send

        Returns
        --------
        Thread
            The updated thread containing the new message. It is
            recommended to use this object as it also contains
            a new hash for sending another message
        """
        r = self._request(
            "POST",
            f"{BASE_URL}/messages/inbox/{thread.id}",
            data={"formhash": generate_hash(), "description": text, "messages": "Send+message"},
        )

        return Thread(soup(r.text))

    def add_member_to_thread(self, thread: Union[Thread, ThreadThumbnail], member: Member) -> bool:
        """Add a member to a conversation

        Parameters
        -----------
        thread : Union[Thread, ThreadThumbnail]
            The thread to add add a member to
        member : Member
            The member to add

        Returns
        --------
        bool
            Whether adding the member was succesful. This
            will not update the thread.
        """
        r = self._request(
            "POST",
            f"{BASE_URL}/messages/ajax/members/invite/{thread.id}",
            data={"ajax": "t", "username": member.name, "member": "0"},
            allow_redirects=False,
        )

        return "has been successfully added" in r.json()["text"]

    def leave_thread(self, thread: Union[Thread, ThreadThumbnail]) -> bool:
        """Leave a thread, you will not get any more notifications on this thread.

        Parameters
        ----------
        thread : Union[Thread, ThreadThumbnail]
            The thread to leave

        Returns
        --------
        bool
            Whether leaving the thread was successful
        """
        r = self._request(
            "POST",
            f"{BASE_URL}/messages/ajax/delete/",
            data={"ajax": "t", "thread": thread.id},
            allow_redirects=False,
        )

        return "You have successfully deleted the requested thread" in r.json()["text"]

    def mark_all_read(self) -> bool:
        """Mark all threads as read.

        Returns
        --------
        bool
            True if all threads have been marked as read
        """
        r = self._request("POST", f"{BASE_URL}/messages/ajax/markallread", data={"ajax": "t"})

        return "All messages marked as read" in r.json()["text"]

    def _vote_tag(self, tag: Tag, negative: int):
        params = {
            "ajax": "t",
            "tag": tag.name_id,
            "sitearea": get_siteareaid(tag.sitearea),
            "siteareadid": tag.siteareaid,
            "hash": generate_hash(),
            "negative": str(negative),
        }

        resp = self._request("POST", f"{BASE_URL}/tags/ajax/add", data=params)
        return resp.json()["success"]

    def upvote_tag(self, tag: Tag) -> bool:
        """Upvote a tag

        Parameters
        -----------
        tag : Tag
            The tag to upvote

        Returns
        --------
        bool
            Whether the upvote was successful
        """
        return self._vote_tag(tag, 0)

    def downvote_tag(self, tag: Tag) -> bool:
        """Downvote a tag

        Parameters
        -----------
        tag : Tag
            The tag to downvote

        Returns
        --------
        bool
            Whether the downvote was successful
        """
        return self._vote_tag(tag, 1)
<<<<<<< HEAD
    
    def _validate_file(self, path: str, max_mbytes: float, accepted_extensions: List[str]):
        # Check if is file
        if not os.path.isfile(path):
            raise ModdbException("Please select a valid file before uploading")
        
        # Check file size
        file_size_mb = os.path.getsize(path) / (1024 * 1024) # b -> mb
        if file_size_mb <= 0:
            raise ModdbException("Your file cannot be empty")
        elif file_size_mb > max_mbytes:
            raise ModdbException(f"Your file must be less then {max_mbytes}mb")
        
        # Check file extension
        file_ext = os.path.splitext(path)[1]
        if file_ext not in accepted_extensions:
            raise ModdbException(f"You cannot select a {file_ext} file only ({', '.join(accepted_extensions)})")
        
    def _validate_summary(self, text: str):
        if not (50 <= len(text) <= 1000):
            raise ModdbException("The summary must contain at least 50 and at most 1000 characters")

    def _validate_description(self, text: str):
        if not (100 <= len(text) <= 100000):
            raise ModdbException("The description must contain at least 100 and at most 100000 characters")

    def _normalize_description(self, description: str):
        # TODO: implement tinymce checks
        return description

    def _validate_platforms(self, platforms: List[PlatformCategory]):
        if not platforms:
            raise ModdbException("Select the platforms the linked mods relate to")
        
    def _validate_post_response(self, html_str: str):
        soup_obj = soup(html_str)
        if soup_obj.find("a", id="downloadmirrorstoggle"):
            return  # Upload successful

        # We are still on the upload form
        error_tooltip = soup_obj.find("div", class_="tooltip errortooltip clear")
        if error_tooltip:
            if error_tooltip.ul:
                error_list = error_tooltip.ul.find_all("li", recursive=False)
                errors = "\n".join([f"- {error.text}" for error in error_list])
            else:
                # p-tag contains a space at the beginning and a new line at the end
                errors = f"- {error_tooltip.p.text.strip()}"
            raise ModdbException(f"Please correct the following: \n{errors}")
        
    def _upload_file(self, path: str, url: str):
        with open(path, 'rb') as f:
            resp = self._request("POST", url, files={"filedata": f})
            if resp.json()["error"]:
                raise ModdbException("An error occurred while trying to upload the add-on")
            
    def _prepare_file(self, file_path: str, accepted_exts: List[str], max_size_mb: float):
        abs_path = os.path.abspath(file_path)
        self._validate_file(abs_path, max_size_mb, accepted_exts)
        return abs_path
        
    def get_addon_edit_data(self, addon: Addon):
        html = soup(self._request("GET", f"{addon.url}/edit").text)
        if not html.find("input", { "name": "formhash" }):
            raise ModdbException("You do not have permission to edit the requested downloads content")
        
        category = AddonCategory(int(html.find("select", id="downloadscategory")
                      .find_all("option", { "selected": "selected" })[0]["value"]))
        name = html.find("input", id="downloadsname")["value"]
        summary = html.find("textarea", id="downloadssummary").text
        description = html.find("textarea", id="downloadsdescription").text
        platforms = list(map(lambda c: PlatformCategory(c["value"]), html.find("select", id="downloadsplatforms")
                        .find_all("option", { "selected": "selected" })))
        licence = Licence(int(html.find("select", id="downloadslicence")
                      .find_all("option", { "selected": "selected" })[0]["value"]))
        credits = html.find("input", id="downloadscredit")["value"]
        url = html.find("input", id="downloadsnameid")["value"]
        tags = html.find("input", id="downloadstags")["value"].split(",")
                
        return self.EditAddonInfo(category, name, summary, description, platforms, licence, credits, url, tags)
    
    def upload_addon(self, mod: Mod, addon_path: str, thumbnail_path: str, category: AddonCategory,
                     name: str, summary: str, description: str, platforms: List[PlatformCategory],
                     licence: Licence = Licence.proprietary, credits: str = "", tags: List[str] = []):
        html = soup(self._request("GET", f"{mod.url}/addons/add").text)

        # Retrieve data for payloads
        formhash = html.find("input", { "name": "formhash" })["value"]
        mod_id = html.find("select", class_="right select").find_all("option")[1]["value"]

        # Validations
        self._validate_summary(summary)
        self._validate_description(description)
        self._validate_platforms(platforms)
        description = self._normalize_description(description)

        # Files
        addon_exts = html.find("input", id="downloadsfiledata")["accept"].split(",")
        thumbnail_exts = html.find("input", id="downloadslogo")["accept"].split(",")
        abs_addon_path = self._prepare_file(addon_path, addon_exts, 52428800 / 1024)
        abs_thumbnail_path = self._prepare_file(thumbnail_path, thumbnail_exts, 8192 / 1024)

        # Upload addon file
        self._upload_file(abs_addon_path, f"https://upload.moddb.com/downloads/ajax/upload/{formhash}")

        logo_file = {
            "logo": open(abs_thumbnail_path, 'rb')
        }
        data = {
            "formhash": formhash,
            "legacy": 0,
            "platformstemp": 1,
            "filedataUp": os.path.basename(abs_addon_path),
            "category": category.value,
            "licence": licence.value,
            "credit": credits,
            "tags": ",".join(tags),
            "name": name,
            "summary": summary,
            "description": description,
            "downloads": "Please wait uploading file",
            "links[]": [*map(lambda p: p.value, platforms), mod_id]
        }

        resp = self._request("POST", f"{mod.url}/addons/add", data=data, files=logo_file)
        self._validate_post_response(resp.text)
        if logo_file["logo"]:
            logo_file["logo"].close()

    def update_addon(self, addon: Addon, addon_path: Optional[str] = None, thumbnail_path: Optional[str] = None,
                     category: Optional[AddonCategory] = None, name: Optional[str] = None, summary: Optional[str] = None,
                     description: Optional[str] = None, platforms: Optional[List[PlatformCategory]] = None,
                     licence: Optional[Licence] = None, credits: Optional[str] = None, tags: Optional[List[str]] = None,
                     url: Optional[str] = None):
        html = soup(self._request("GET", f"{addon.url}/edit").text)
        if not html.find("input", { "name": "formhash" }):
            raise ModdbException("You do not have permission to edit the requested downloads content")
        
        # Retrieve data for payloads
        formhash = html.find("input", { "name": "formhash" })["value"]
        mod_id = html.find("select", class_="right select").find_all("option")[1]["value"]
        addon_data = self.get_addon_edit_data(addon)

        # Use existing values if not overridden
        summary = summary or addon_data.summary
        description = self._normalize_description(description or addon_data.description)
        name = name or addon_data.name
        url = url or addon_data.url
        credits = credits or addon_data.credits
        tags = tags or addon_data.tags
        platforms = platforms or addon_data.platforms
        category = category or addon_data.category
        licence = licence or addon_data.licence

        self._validate_summary(summary)
        self._validate_description(description)
        self._validate_platforms(platforms)

        abs_addon_path = None
        if addon_path:
            addon_exts = html.find("input", id="downloadsfiledata")["accept"].split(",")
            abs_addon_path = self._prepare_file(addon_path, addon_exts, 52428800 / 1024)
            self._upload_file(abs_addon_path, f"https://upload.moddb.com/downloads/ajax/upload/{formhash}")

        abs_thumbnail_path = None
        if thumbnail_path:
            thumbnail_exts = html.find("input", id="downloadslogo")["accept"].split(",")
            abs_thumbnail_path = self._prepare_file(thumbnail_path, thumbnail_exts, 8192 / 1024)

        logo_file = {
            "logo": open(abs_thumbnail_path, 'rb') if abs_addon_path else None
        }
        data = {
            "formhash": formhash,
            "legacy": 0,
            "platformstemp": 1,
            "filedataUp": os.path.basename(abs_addon_path) if abs_addon_path else None,
            "category": category.value,
            "licence": licence.value,
            "credit": credits,
            "tags": ",".join(tags),
            "nameid": url,
            "name": name,
            "summary": summary,
            "description": description,
            "downloads": "Please wait uploading file",
            "links[]": [*map(lambda p: p.value, platforms), mod_id]
        }

        resp = self._request("POST", f"{addon.url}/edit", data=data, files=logo_file)
        self._validate_post_response(resp.text)
        if logo_file["logo"]:
            logo_file["logo"].close()

    class EditAddonInfo:
        def __init__(self, category: AddonCategory, name: str, summary: str, description: str, 
                     platforms: List[PlatformCategory], licence: Licence, credits: str,
                     url: str, tags: List[str]):
            self.category = category
            self.name = name
            self.summary = summary
            self.description = description
            self.platforms = platforms
            self.licence = licence
            self.credits = credits
            self.url = url
            self.tags = tags

        def __str__(self):
            return (
                f"EditAddonInfo(\n"
                f"  Category: {self.category},\n"
                f"  Name: {self.name},\n"
                f"  Summary: {self.summary},\n"
                f"  Description: {self.description},\n"
                f"  Platforms: {', '.join(map(str, self.platforms))},\n"
                f"  Licence: {self.licence},\n"
                f"  Credits: {self.credits},\n"
                f"  URL: {self.url},\n"
                f"  Tags: {', '.join(self.tags)}\n"
                f")"
            )
=======


class TwoFactorAuthClient(Client):
    """A subclass of client to be used when facing 2FA requirements."""

    def __init__(self, username: str, password: str):
        self.username = username
        self.password = password

        session = requests.Session()
        session.mount("http://", CurlCffiAdapter())
        session.mount("https://", CurlCffiAdapter())
        self._session = session
        self.member: Member = None

        self._2fa_request: requests.Response = None

    def __repr__(self):
        return f"<Client username={self.username}>"

    def login(self) -> bool:
        """Log the user in

        Returns
        --------
        bool
            True if the login was successful, false it the login requires 2FA
        """
        data, resp = create_login_payload(self.username, self.password, self._session)

        req = requests.Request("POST", f"{BASE_URL}/members/login", data=data, cookies=resp.cookies)
        login = self._session.send(prepare_request(req, self._session), allow_redirects=False)

        if "members2faemailhash" in login.text:
            self._2fa_request = login
            return False

        if "freeman" not in login.cookies:
            raise ValueError(f"Login failed for user {self.username}")

        self._session.cookies = login.cookies

        self.member = Member(
            soup(self._request("GET", f"{BASE_URL}/members/{self.username.replace('_', '-')}").text)
        )
        return True

    def submit_2fa_code(self, code: str) -> Member:
        """Submit the 2FA code sent to the user being logged in. Only works if called
        after `login`

        Returns
        --------
        Member
            The logged in member
        """
        if self._2fa_request is None:
            raise ValueError("Call login first")

        html = soup(self._2fa_request.text)
        form = html.find("form", action="https://www.moddb.com/members/login2fa/#membersform")

        data = {
            "rememberme": "1",
            "referer": "/",
            "2faemaildomain": form.find("input", id="members2faemaildomain")["value"],
            "2faemailhash": form.find("input", id="members2faemailhash")["value"],
            "2faemailcode": code,
            "members": "Verify",
        }

        req = requests.Request(
            "POST", f"{BASE_URL}/members/login2fa", data=data, cookies=self._2fa_request.cookies
        )
        login = self._session.send(prepare_request(req, self._session), allow_redirects=False)

        if "freeman" not in login.cookies:
            raise ValueError(f"Login failed for user {self.username}")

        self._session.cookies = login.cookies
        self._2fa_request = None

        self.member = Member(
            soup(self._request("GET", f"{BASE_URL}/members/{self.username.replace('_', '-')}").text)
        )

        return self.member
>>>>>>> abcb04ed
<|MERGE_RESOLUTION|>--- conflicted
+++ resolved
@@ -1179,7 +1179,6 @@
             Whether the downvote was successful
         """
         return self._vote_tag(tag, 1)
-<<<<<<< HEAD
     
     def _validate_file(self, path: str, max_mbytes: float, accepted_extensions: List[str]):
         # Check if is file
@@ -1402,7 +1401,6 @@
                 f"  Tags: {', '.join(self.tags)}\n"
                 f")"
             )
-=======
 
 
 class TwoFactorAuthClient(Client):
@@ -1489,5 +1487,4 @@
             soup(self._request("GET", f"{BASE_URL}/members/{self.username.replace('_', '-')}").text)
         )
 
-        return self.member
->>>>>>> abcb04ed
+        return self.member